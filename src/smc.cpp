/********************************************************
 * Author: Cory McCartan
 * Institution: Harvard University
 * Date Created: 2019/11
 * Purpose: Sequential Monte Carlo redistricting sampler
 ********************************************************/

#include "smc.h"


/*
 * Main entry point.
 *
 * Sample `N` redistricting plans on map `g`, ensuring that the maximum
 * population deviation is between `lower` and `upper` (and ideally `target`)
 */
List smc_plans(int N, List l, const uvec &counties, const uvec &pop,
               int n_distr, double target, double lower, double upper, double rho,
               umat districts, int n_drawn, int n_steps,
               List constraints, List control, int verbosity) {
    // re-seed MT so that `set.seed()` works in R
    seed_rng((int) Rcpp::sample(INT_MAX, 1)[0]);

    // unpack control params
    double thresh = (double) control["adapt_k_thresh"];
    double alpha = (double) control["seq_alpha"];
    double pop_temper = (double) control["pop_temper"];
    double est_label_mult = (double) control["est_label_mult"];
    bool adjust_labels = (bool) control["adjust_labels"];
    double final_infl = (double) control["final_infl"];
    std::vector<int> lags = as<std::vector<int>>(control["lags"]);

    int cores = (int) control["cores"];
    if (cores <= 0) cores = std::thread::hardware_concurrency();
    if (cores == 1) cores = 0;

    Graph g = list_to_graph(l);
    Multigraph cg = county_graph(g, counties);
    int V = g.size();
    if (districts.n_rows != V || districts.n_cols != N)
        throw std::range_error("Initialization districts have wrong dimensions.");
    double total_pop = sum(pop);
    bool check_both = total_pop/n_distr > lower && total_pop/n_distr < upper;
    double tol = std::max(target - lower, upper - target) / target;

    if (verbosity >= 1) {
        Rcout.imbue(std::locale(""));
        Rcout << std::fixed << std::setprecision(0);
<<<<<<< HEAD
        Rcout << "{\"metadata\":\"";
        Rcout << "SEQUENTIAL MONTE CARLO\n";
=======
        Rcout << "{\"init\":\"SEQUENTIAL MONTE CARLO\n";
>>>>>>> 7d3d2e01
        Rcout << "Sampling " << N << " " << V << "-unit ";
        if (n_drawn + n_steps + 1 == n_distr) {
            Rcout << "maps with " << n_distr << " districts and population between "
                << lower << " and " << upper << ".\n";
        } else {
            Rcout << "partial maps of " << n_drawn + n_steps + 1
                << " districts and population between "
                << lower << " and " << upper << ".\n";
        }
        if (cg.size() > 1)
            Rcout << "Ensuring no more than " << n_distr - 1 << " splits of the "
                  << cg.size() << " administrative units.\n";
        if (verbosity >= 3) {
            if (cores == 0) {
                Rcout << "Using 1 core.\n";
            } else {
                Rcout << "Using " << cores << " cores.\n";
            }

            if (check_both) {
                Rcout << "Using two-sided population checks.\n";
            } else {
                Rcout << "Using one-sided population checks.\n";
            }
        }
        Rcout << "\"}";
    }

    vec pop_left(N);
    std::vector<Graph> dist_grs(N);
    if (n_drawn == 0) {
        pop_left.fill(total_pop);
    } else {
        // compute population not assigned (i.e., in district '0')
        pop_left.fill(0.0);
        for (int i = 0; i < N; i++) {
            for (int j = 0; j < V; j++) {
                if (districts(j, i) == 0) {
                    pop_left[i] += pop[j];
                }
            }

            dist_grs[i] = district_graph(g, districts.col(i), n_drawn+1, true);
        }
    }

    vec log_temper(N, fill::zeros);
    vec log_labels(N, fill::zeros);
    vec lp(N, fill::zeros);
    umat ancestors(N, lags.size(), fill::zeros);

    std::vector<int> cut_k(n_steps);
    std::vector<int> n_unique(n_steps);
    std::vector<double> n_eff(n_steps);
    std::vector<double> accept_rate(n_steps);
    std::vector<double> sd_labels(n_steps);
    std::vector<double> sd_lp(n_steps);
    std::vector<double> sd_temper(n_steps);
    std::vector<double> cor_labels(n_steps);
    vec cum_wgt(N, fill::value(1.0 / N));
    cum_wgt = cumsum(cum_wgt);

    // Peter Note: Added for decendency tracking for SMC note
    // Names added to correspond to paper https://arxiv.org/abs/2008.06131
    // dated Feb. 2023. probs_mat will store the probability 
    // of selecting a given partial plan for use in the next generation;
    // more specifically, the probabilities listed in part b.1.i in algorithm
    // 2 on page 9. Likewise, b2_mat stores the probabilities from b.2 in the 
    // same algorithm, and progenitor_mat stores in each row the parent plan for 
    // the given plan. So if the (1-indexed) row 5 column 3 contains value 7, 
    // then partial plan number 3 containing 5 districts obtained its 5th 
    // district by spliting from the remaining space available in the previous
    // generation's plan 7 which only contained 4 split districts
    mat probs_mat(n_steps + 1, N, fill::zeros);
    mat b2_mat(n_steps + 1, N, fill::zeros);
<<<<<<< HEAD
    umat progenitor_mat(n_steps + 1, N, fill::zeros); 
=======
    // arma::ucube district_cube(districts.n_rows, districts.n_cols, n_steps + 1, fill::zeros);
>>>>>>> 7d3d2e01

    RcppThread::ThreadPool pool(cores);

    // Peter Note: The initial splits are taken to be their own parents. 
    for (unsigned int i = 0; i < N; i++){
        progenitor_mat(0,i) = i+1;
    }

    std::string bar_fmt = "Split [{cli::pb_current}/{cli::pb_total}] {cli::pb_bar} | ETA{cli::pb_eta}";
    RObject bar = cli_progress_bar(n_steps, cli_config(false, bar_fmt.c_str()));
    try {
    for (int ctr = n_drawn + 1; ctr <= n_drawn + n_steps; ctr++) {
        int i_split = ctr - n_drawn - 1;
        if (verbosity >= 3) {
            Rcout << "Making split " << ctr - n_drawn << " of " << n_steps;
        }

        // find k and multipliers
        int last_k = i_split == 0 ? std::max(1, V - 5) : cut_k[i_split - 1];
        adapt_parameters(g, cut_k[i_split], last_k, lp, thresh, tol, districts,
                         counties, cg, pop, pop_left, target, verbosity);

        if (verbosity >= 3) {
            Rcout << " (using k = " << cut_k[i_split] << ")\n";
        }

        // perform resampling/drawing
        bool final = ctr == n_drawn + n_steps;
        if (final) {
            lower = target - (target - lower) * final_infl;
            upper = target + (upper - target) * final_infl;
        }


        split_maps(g, counties, cg, pop, districts, cum_wgt, lp, pop_left,
                   log_temper, pop_temper, accept_rate[i_split],
                   n_distr, ctr, dist_grs, log_labels, ancestors, lags,
                   adjust_labels, est_label_mult, n_unique[i_split],
                   lower, upper, target,
                   rho, cut_k[i_split], check_both, pool, verbosity,
                   b2_mat, progenitor_mat);
        
<<<<<<< HEAD
=======
        // At this point districts has the new plan in it

        // district_cube.slice(ctr - 1) = districts;
        // district_cube.print("cubey boy");

>>>>>>> 7d3d2e01
        vec inc_only = lp - log_labels;
        sd_labels[i_split] = stddev(log_labels);
        sd_lp[i_split] = stddev(inc_only);
        sd_temper[i_split] = stddev(log_temper);
        if (i_split >= 1) {
            cor_labels[i_split] = ((mat) cor(log_labels, inc_only))(0, 0);
        }

        // compute weights for next step
        cum_wgt = get_wgts(districts, n_distr, ctr, final, alpha, lp,
                           n_eff[i_split], pop, target, g, constraints,
                           verbosity);

        probs_mat(ctr-1, 0) = cum_wgt(0);
        for (int i = 1; i < cum_wgt.n_elem - 1; i++) {
            probs_mat(ctr-1, i) = (cum_wgt(i) - cum_wgt(i - 1));
        }
        probs_mat(ctr-1, N - 1) = (cum_wgt(N - 1) - cum_wgt(N - 2));


        if (verbosity == 1 && CLI_SHOULD_TICK)
            cli_progress_set(bar, i_split);
        Rcpp::checkUserInterrupt();
<<<<<<< HEAD
=======

>>>>>>> 7d3d2e01
        Rcout << std::fixed << std::setprecision(10);

        Rcout << "\n{\"step\":" << ctr << ",\"b1_probs\":[";

        for(int i = 0; i < probs_mat.n_cols - 1; i++) {
            Rcout << probs_mat(ctr - 1, i) << ",";
        }
<<<<<<< HEAD

        Rcout << probs_mat(ctr - 1, N - 1) << "],\"b2_wgts\":[";

        for(int i = 0; i < b2_mat.n_cols - 1; i++) {
            Rcout << b2_mat(ctr - 1, i) << ",";
        }

        Rcout << b2_mat(ctr - 1, N - 1) << "],\"progenitors\":[";

        for(int i = 0; i < progenitor_mat.n_cols - 1; i++) {
            Rcout << progenitor_mat(ctr - 1, i) << ",";
        }

        Rcout << progenitor_mat(ctr - 1, N - 1) << "]}";
=======
        
        Rcout << probs_mat(ctr - 1, N - 1) << "],\"b2_wgts\":[";
        
        for(int i = 0; i < b2_mat.n_cols - 1; i++) {
            Rcout << b2_mat(ctr - 1, i) << ",";
        }
        
        Rcout << b2_mat(ctr - 1, N - 1) << "],\"districts\":[";

        for(int i = 0; i < districts.n_cols; i++) { // iterate over rows
            Rcout << "[";
            for(int j = 0; j < districts.n_rows; j++) { // iterate over columns
                Rcout << districts(j,i);
                if (j < districts.n_rows - 1) {
                    Rcout << ", ";
                }
            }
            Rcout << "]";
            if (i < districts.n_cols - 1) {
                Rcout << ",";
            }
        }
        Rcout << "]}";

>>>>>>> 7d3d2e01
    } // end for
    } catch (Rcpp::internal::InterruptedException e) {
        cli_progress_done(bar);
        return R_NilValue;
    }
    cli_progress_done(bar);

    lp = lp - log_temper;
    if (n_steps < n_distr - 1) {
        lp -= log_labels;
    }


    if (n_drawn + n_steps + 1 == n_distr) {
        // Set final district label to n_distr rather than 0
        for (int i = 0; i < N; i++) {
            for (int j = 0; j < V; j++) {
                districts(j, i) = districts(j, i) == 0 ? n_distr : districts(j, i);
            }
        }
    }

<<<<<<< HEAD
=======
    // district_cube.slice(n_steps) = districts;
    // district_cube.print("cubey boy");

>>>>>>> 7d3d2e01
    List out = List::create(
        _["plans"] = districts,
        _["lp"] = lp,
        _["ancestors"] = ancestors,
        _["sd_labels"] = sd_labels,
        _["sd_lp"] = sd_lp,
        _["sd_temper"] = sd_temper,
        _["cor_labels"] = cor_labels,
        _["est_k"] = cut_k,
        _["step_n_eff"] = n_eff,
        _["unique_survive"] = n_unique,
        _["accept_rate"] = accept_rate,
        _["b1_probs_mat"] = probs_mat,
<<<<<<< HEAD
        _["b2_wgts_mat"] = b2_mat,
        _["all_progenitors"] = progenitor_mat
=======
        _["b2_wgts_mat"] = b2_mat
        // _["district_cube"] = district_cube  // This was taking up too much space in the output
>>>>>>> 7d3d2e01
    );

    return out;
}


/*
 * Helper function to iterate over constraints and apply them
 */
double add_constraint(const std::string& name, List constraints,
                      std::function<double(List)> fn_constr) {
    if (!constraints.containsElementNamed(name.c_str())) return 0;

    List constr = constraints[name];
    double val = 0;
    for (int i = 0; i < constr.size(); i++) {
        List constr_inst = constr[i];
        double strength = constr_inst["strength"];
        if (strength != 0) {
            val += strength * fn_constr(constr_inst);
        }
    }
    return val;
}

/*
 * Add specific constraint weights & return the cumulative weight vector
 */
vec get_wgts(const umat &districts, int n_distr, int distr_ctr, bool final,
             double alpha, vec &lp, double &neff,
             const uvec &pop, double parity, const Graph g,
             List constraints, int verbosity) {
    int V = districts.n_rows;
    int N = districts.n_cols;

    std::vector<int> distr_calc;
    if (final) {
        distr_calc = {distr_ctr, 0};
    } else {
        distr_calc = {distr_ctr};
    }

    if (constraints.size() > 0) {
    for (int i = 0; i < N; i++) {
        for (int j : distr_calc) {
            lp[i] += add_constraint("pop_dev", constraints,
                                      [&] (List l) -> double {
                                          return eval_pop_dev(districts.col(i), j,
                                                                 pop, parity);
                                      });

            lp[i] += add_constraint("status_quo", constraints,
                [&] (List l) -> double {
                    return eval_sq_entropy(districts.col(i), as<uvec>(l["current"]),
                                           j, pop, n_distr,
                                           as<int>(l["n_current"]), V);
                });

            lp[i] += add_constraint("segregation", constraints,
                                      [&] (List l) -> double {
                                          return eval_segregation(districts.col(i), j,
                                                                  as<uvec>(l["group_pop"]), as<uvec>(l["total_pop"]));
                                      });

            lp[i] += add_constraint("grp_pow", constraints,
                [&] (List l) -> double {
                    return eval_grp_pow(districts.col(i), j,
                                        as<uvec>(l["group_pop"]), as<uvec>(l["total_pop"]),
                                        as<double>(l["tgt_group"]), as<double>(l["tgt_other"]),
                                        as<double>(l["pow"]));
                });

            lp[i] += add_constraint("compet", constraints,
                [&] (List l) -> double {
                    uvec dvote = l["dvote"];
                    uvec total = dvote + as<uvec>(l["rvote"]);
                    return eval_grp_pow(districts.col(i), j,
                                        dvote, total, 0.5, 0.5, as<double>(l["pow"]));
                });

            lp[i] += add_constraint("grp_hinge", constraints,
                [&] (List l) -> double {
                    return eval_grp_hinge(districts.col(i), j, as<vec>(l["tgts_group"]),
                                          as<uvec>(l["group_pop"]), as<uvec>(l["total_pop"]));
                });

            lp[i] += add_constraint("grp_inv_hinge", constraints,
                                    [&] (List l) -> double {
                                        return eval_grp_hinge(districts.col(i), j, as<vec>(l["tgts_group"]),
                                                              as<uvec>(l["group_pop"]), as<uvec>(l["total_pop"]));
                                    });

            lp[i] += add_constraint("incumbency", constraints,
                [&] (List l) -> double {
                    return eval_inc(districts.col(i), j, as<uvec>(l["incumbents"]));
                });

            lp[i] += add_constraint("splits", constraints,
                [&] (List l) -> double {
                    return eval_splits(districts.col(i), j, as<uvec>(l["admin"]), l["n"], true);
                });

            lp[i] += add_constraint("multisplits", constraints,
                [&] (List l) -> double {
                    return eval_multisplits(districts.col(i), j, as<uvec>(l["admin"]), l["n"], true);
                });

            lp[i] += add_constraint("total_splits", constraints,
                [&] (List l) -> double {
                    return eval_total_splits(districts.col(i), j, as<uvec>(l["admin"]), l["n"]);
                });

            lp[i] += add_constraint("polsby", constraints,
                                      [&] (List l) -> double {
                                          return eval_polsby(districts.col(i), j,
                                                             as<ivec>(l["from"]),
                                                             as<ivec>(l["to"]), as<vec>(l["area"]),
                                                             as<vec>(l["perimeter"]));
                                      });

            lp[i] += add_constraint("fry_hold", constraints,
                                      [&] (List l) -> double {
                                          return eval_fry_hold(districts.col(i), j,
                                                               as<uvec>(l["total_pop"]),
                                                               as<mat>(l["ssdmat"]),
                                                               as<double>(l["denominator"]));
                                      });

            lp[i] += add_constraint("qps", constraints,
                                      [&] (List l) -> double {
                                          return eval_qps(districts.col(i), j,
                                                          as<uvec>(l["total_pop"]),
                                                          as<uvec>(l["cities"]), as<int>(l["n_city"]),
                                                          n_distr);
                                      });

            lp[i] += add_constraint("custom", constraints,
                [&] (List l) -> double {
                    Function fn = l["fn"];
                    return as<NumericVector>(fn(districts.col(i), j))[0];
                });
        }
    } // for
    } // if


    vec wgt = exp(-alpha * lp);

    if (!final) // not the last iteration
        lp = lp * (1 - alpha);
    vec cuml_wgt = cumsum(wgt);

    neff = cuml_wgt[N-1] * cuml_wgt[N-1]  / sum(square(wgt));
    if (verbosity >= 3) {
        Rcout << std::setprecision(1) << 100*neff/N <<  "% efficiency.\n";
    }

    return cuml_wgt / cuml_wgt[N-1];
}


/*
 * Split off a piece from each map in `districts`,
 * keeping deviation between `lower` and `upper`
 */
void split_maps(const Graph &g, const uvec &counties, Multigraph &cg,
                const uvec &pop, umat &districts, vec &cum_wgt, vec &lp,
                vec &pop_left, vec &log_temper, double pop_temper,
                double &accept_rate, int n_distr, int dist_ctr,
                std::vector<Graph> &dist_grs, vec &log_labels,
                umat &ancestors, const std::vector<int> &lags,
                bool adjust_labels, double est_label_mult, int &n_unique,
                double lower, double upper, double target,
                double rho, int k, bool check_both,
                RcppThread::ThreadPool &pool, int verbosity,
                mat &b2_mat, umat &progenitor_mat) {
    const int V = districts.n_rows;
    const int N = districts.n_cols;
    const int new_size = n_distr - dist_ctr;
    const int n_cty = max(counties);
    const int n_lags = lags.size();
    // heuristic for how many iterations to use in estimating labels, adjusted by user factor
    const int n_est_label = std::floor((dist_ctr == n_distr-1 ? 100 : 30) *
                                       (2 + dist_ctr) * est_label_mult);

    umat districts_new(V, N);
    vec pop_left_new(N);
    vec lp_new(N);
    vec log_temper_new(N);
    vec log_labels_new(N);
    std::vector<Graph> dist_grs_new(N);
    umat ancestors_new(N, n_lags);
    uvec uniques(N);

    const int reject_check_int = 200; // check for interrupts every _ rejections
    const int check_int = 50; // check for interrupts every _ iterations
    uvec iters(N, fill::zeros); // how many actual iterations

    rowvec b2_wgts(N);

    RcppThread::ProgressBar bar(N, 1);
    pool.parallelFor(0, N, [&] (int i) {
        int reject_ct = 0;
        bool ok = false;
        int idx;
        double inc_lp;
        double lower_s = lower;
        double upper_s = upper;

        // Peter Note: idx is the sampled index according to the cdf vector cum_wgt
        while (!ok) {
            // resample
            idx = r_int_wgt(N, cum_wgt);
            // idx = r_int_mixstrat(N, i, 0.05, cum_wgt);
            districts_new.col(i) = districts.col(idx);
            iters[i]++;

            if (check_both) {
                lower_s = std::max(lower, pop_left(idx) - new_size * upper);
                upper_s = std::min(upper, pop_left(idx) - new_size * lower);
            }

            if (lower_s >= upper_s) {
                RcppThread::checkUserInterrupt(++reject_ct % reject_check_int == 0);
                continue;
            }

            inc_lp = split_map(g, counties, cg, districts_new.col(i), dist_ctr,
                               pop, pop_left(idx), lower_s, upper_s, target, k);

            // bad sample; try again
            if (!std::isfinite(inc_lp)) {
                RcppThread::checkUserInterrupt(++reject_ct % reject_check_int == 0);
                continue;
            }

            ok = true;
        }
        uniques[i] = idx;

        // save ancestors/lags
        for (int j = 0; j < n_lags; j++) {
            if (dist_ctr <= lags[j]) {
                ancestors_new(i, j) = i;
            } else {
                ancestors_new(i, j) = ancestors(idx, j);
            }
        }

        // make/update district graphs
        // Peter Note: The value log_labels_new is phi from the paper
        if (adjust_labels) {
            if (dist_ctr == 1) {
                dist_grs_new[i] = init_tree(2);
                dist_grs_new[i][0].push_back(1);
                dist_grs_new[i][1].push_back(0);
            } else {
                dist_grs_new[i] = update_district_graph(g, dist_grs[idx],
                                                        districts_new.col(i), dist_ctr+1);
            }

            // calculate label weight contribution
            if (dist_ctr == 1) {
                log_labels_new[i] = 0.0;
            } else if (dist_ctr <= 13) {
                log_labels_new[i] = log_labelings_exact(dist_grs_new[i]);
            } else {
                log_labels_new[i] = log_labelings_IS(dist_grs_new[i], n_est_label);
            }
        } else {
            log_labels_new[i] = 0.0;
        }


        // handle log_st compactness calc when needed
        if (rho != 1) {
            double log_st = 0;
            for (int j = 1; j <= n_cty; j++) {
                log_st += log_st_distr(g, districts_new, counties, i, dist_ctr, j);
            }
            log_st += log_st_contr(g, districts_new, counties, n_cty, i, dist_ctr);

            if (dist_ctr == n_distr - 1) {
                for (int j = 1; j <= n_cty; j++) {
                    log_st += log_st_distr(g, districts_new, counties, i, 0, j);
                }
                log_st += log_st_contr(g, districts_new, counties, n_cty, i, 0);
            }

            inc_lp += (1 - rho) * log_st;
        } 
        b2_wgts(i) = exp(-inc_lp); 


        // `lower_s` now contains the population of the newly-split district
        pop_left_new(i) = pop_left(idx) - lower_s;
        double dev = std::fabs(lower_s - target)/target;
        double pop_pen = std::sqrt((double) n_distr - 2) * std::log(1e-12 + dev);
        log_temper_new(i) = log_temper(idx) + pop_temper*pop_pen;

        lp_new(i) = lp(idx) + inc_lp + log_labels_new[i] - log_labels[idx] + pop_temper*pop_pen;

        if (verbosity >= 3) {
            bar++;
        }
        RcppThread::checkUserInterrupt(i % check_int == 0);
    });
    pool.wait();
        

    progenitor_mat.row(dist_ctr) = uniques + 1; 

    accept_rate = N / (1.0 * sum(iters));
    if (verbosity >= 3) {
        Rcout << "  " << std::setprecision(2) << 100.0 * accept_rate << "% acceptance rate, ";
    }

    b2_mat.row(dist_ctr - 1) = b2_wgts;

    districts = districts_new;
    pop_left = pop_left_new;
    lp = lp_new;
    log_temper = log_temper_new;
    log_labels = log_labels_new;
    dist_grs = dist_grs_new;
    ancestors = ancestors_new;
    n_unique = ((uvec) find_unique(uniques)).n_elem;
}

/*
 * Split a map into two pieces with population lying between `lower` and `upper`
 */
double split_map(const Graph &g, const uvec &counties, Multigraph &cg,
                 subview_col<uword> districts, int dist_ctr, const uvec &pop,
                 double total_pop, double &lower, double upper, double target, int k) {
    int V = g.size();

    Tree ust = init_tree(V);
    std::vector<bool> ignore(V);
    for (int i = 0; i < V; i++) ignore[i] = districts(i) != 0;

    int root;
    ust = sample_sub_ust(g, ust, V, root, ignore, pop, lower, upper, counties, cg);
    if (ust.size() == 0) return -std::log(0.0);

    double new_pop = cut_districts(ust, k, root, districts, dist_ctr, pop, total_pop,
                          lower, upper, target);

    if (new_pop == 0) {
        return -std::log(0.0); // reject sample
    } else {
        lower = new_pop;  // set `lower` as a way to return population of new district
        return log_boundary(g, districts, 0, dist_ctr);// - log((double) k); (k is constant)
    }
}


// TESTED
/*
 * Cut district into two pieces of roughly equal population
 */
double cut_districts(Tree &ust, int k, int root, subview_col<uword> &districts,
                     int dist_ctr, const uvec &pop, double total_pop,
                     double lower, double upper, double target) {
    int V = ust.size();
    // create list that points to parents & computes population below each vtx
    std::vector<int> pop_below(V, 0);
    std::vector<int> parent(V);
    parent[root] = -1;
    tree_pop(ust, root, pop, pop_below, parent);
    // compile a list of:
    std::vector<int> candidates; // candidate edges to cut,
    std::vector<double> deviances; // how far from target pop.
    std::vector<bool> is_ok; // whether they meet constraints
    candidates.reserve(k);
    deviances.reserve(k);
    is_ok.reserve(k);
    int distr_root = districts(root);
    for (int i = 1; i <= V; i++) { // 1-indexing here
        if (districts(i - 1) != distr_root || i - 1 == root) continue;
        double below = pop_below.at(i - 1);
        double dev1 = std::fabs(below - target);
        double dev2 = std::fabs(total_pop - below - target);
        if (dev1 < dev2) {
            candidates.push_back(i);
            deviances.push_back(dev1);
            is_ok.push_back(lower < below && below < upper);
        } else {
            candidates.push_back(-i);
            deviances.push_back(dev2);
            is_ok.push_back(lower < total_pop - below && total_pop - below < upper);
        }
    }
    if ((int) candidates.size() < k) return 0.0;

    int idx = r_int(k);
    idx = select_k(deviances, idx + 1);
    int cut_at = std::fabs(candidates[idx]) - 1;
    // reject sample
    if (!is_ok[idx]) return 0.0;

    // find index of node to cut at
    std::vector<int> *siblings = &ust[parent[cut_at]];
    int length = siblings->size();
    int j;
    for (j = 0; j < length; j++) {
        if ((*siblings)[j] == cut_at) break;
    }

    siblings->erase(siblings->begin()+j); // remove edge
    parent[cut_at] = -1;

    if (candidates[idx] > 0) { // if the newly cut district is final
        assign_district(ust, districts, cut_at, dist_ctr);
        return pop_below.at(cut_at);
    } else { // if the root-side district is final
        assign_district(ust, districts, root, dist_ctr);
        return total_pop - pop_below.at(cut_at);
    }
}


/*
 * Choose k and multiplier for efficient, accurate sampling
 */
void adapt_parameters(const Graph &g, int &k, int last_k, const vec &lp, double thresh,
                      double tol, const umat &districts, const uvec &counties,
                      Multigraph &cg, const uvec &pop,
                      const vec &pop_left, double target, int verbosity) {
    // sample some spanning trees and compute deviances
    int V = g.size();
    int k_max = std::min(10 + (int) (2.0 * V * tol), last_k + 4); // heuristic
    int N_max = districts.n_cols;
    int N_adapt = std::min(60 + (int) std::floor(5000.0 / sqrt((double)V)), N_max);

    double lower = target * (1 - tol);
    double upper = target * (1 + tol);

    // 2D array(not nec. sq.) of sampled usts (rows) and their deviations (cols)
    std::vector<std::vector<double>> devs;
    devs.reserve(N_adapt);
    vec distr_ok(k_max+1, fill::zeros);
    int root;
    int max_ok = 0;
    std::vector<bool> ignore(V);
    int idx = 0;
    int max_V = 0;
    for (int i = 0; i < N_max && idx < N_adapt; i++, idx++) {
        if (std::isinf(lp(i))) { // skip if not valid
            idx--;
            continue;
        }

        Tree ust = init_tree(V);
        int n_vtx = V;
        for (int j = 0; j < V; j++) {
            if (districts(j, i) != 0) {
                ignore[j] = true;
                n_vtx--;
            }
        }
        if (n_vtx > max_V) max_V = n_vtx;

        ust = sample_sub_ust(g, ust, V, root, ignore, pop, lower, upper, counties, cg);
        if (ust.size() == 0) {
            idx--;
            continue;
        }

        // For this tree return the vector of devs for the cut
        devs.push_back(tree_dev(ust, root, pop, pop_left(i), target));
        int n_ok = 0;
        for (int j = 0; j < V-1; j++) {
            if (devs.at(idx).at(j) <= tol) { // sorted
                n_ok++;
            } else {
                break;
            }
        }

        if (n_ok <= k_max)
            distr_ok(n_ok) += 1.0 / N_adapt;
        if (n_ok > max_ok && n_ok < k_max)
            max_ok = n_ok;

        Rcpp::checkUserInterrupt();
    }

    if (idx < N_adapt) N_adapt = idx; // if rejected too many in last step
    // For each k, compute pr(selected edge within top k),
    // among maps where valid edge was selected
    for (k = 1; k <= k_max; k++) {
        double sum_within = 0;
        int n_ok = 0;
        for (int i = 0; i < N_adapt; i++) {
            double dev = devs.at(i).at(r_int(k));
            if (dev > tol) continue;
            else n_ok++;
            for (int j = 0; j < N_adapt; j++) {
                sum_within += ((double) (dev <= devs.at(j).at(k-1))) / N_adapt;
            }
        }
        if (sum_within / n_ok >= thresh) break;
    }

    if (k >= k_max) {
        if (verbosity >= 3) {
            Rcout << " [maximum hit; falling back to naive k estimator]";
        }
        k = max_ok;
    }

    if (last_k < k_max && k < last_k * 0.6) k = (int) (0.5*k + 0.5*last_k);

    k = std::min(std::max(max_ok + 1, k) + 1 - (distr_ok(k) > 0.99) + (thresh == 1),
                 max_V - 1);
}
<|MERGE_RESOLUTION|>--- conflicted
+++ resolved
@@ -46,12 +46,8 @@
     if (verbosity >= 1) {
         Rcout.imbue(std::locale(""));
         Rcout << std::fixed << std::setprecision(0);
-<<<<<<< HEAD
         Rcout << "{\"metadata\":\"";
         Rcout << "SEQUENTIAL MONTE CARLO\n";
-=======
-        Rcout << "{\"init\":\"SEQUENTIAL MONTE CARLO\n";
->>>>>>> 7d3d2e01
         Rcout << "Sampling " << N << " " << V << "-unit ";
         if (n_drawn + n_steps + 1 == n_distr) {
             Rcout << "maps with " << n_distr << " districts and population between "
@@ -127,11 +123,8 @@
     // generation's plan 7 which only contained 4 split districts
     mat probs_mat(n_steps + 1, N, fill::zeros);
     mat b2_mat(n_steps + 1, N, fill::zeros);
-<<<<<<< HEAD
     umat progenitor_mat(n_steps + 1, N, fill::zeros); 
-=======
-    // arma::ucube district_cube(districts.n_rows, districts.n_cols, n_steps + 1, fill::zeros);
->>>>>>> 7d3d2e01
+
 
     RcppThread::ThreadPool pool(cores);
 
@@ -174,14 +167,6 @@
                    rho, cut_k[i_split], check_both, pool, verbosity,
                    b2_mat, progenitor_mat);
         
-<<<<<<< HEAD
-=======
-        // At this point districts has the new plan in it
-
-        // district_cube.slice(ctr - 1) = districts;
-        // district_cube.print("cubey boy");
-
->>>>>>> 7d3d2e01
         vec inc_only = lp - log_labels;
         sd_labels[i_split] = stddev(log_labels);
         sd_lp[i_split] = stddev(inc_only);
@@ -205,10 +190,6 @@
         if (verbosity == 1 && CLI_SHOULD_TICK)
             cli_progress_set(bar, i_split);
         Rcpp::checkUserInterrupt();
-<<<<<<< HEAD
-=======
-
->>>>>>> 7d3d2e01
         Rcout << std::fixed << std::setprecision(10);
 
         Rcout << "\n{\"step\":" << ctr << ",\"b1_probs\":[";
@@ -216,7 +197,6 @@
         for(int i = 0; i < probs_mat.n_cols - 1; i++) {
             Rcout << probs_mat(ctr - 1, i) << ",";
         }
-<<<<<<< HEAD
 
         Rcout << probs_mat(ctr - 1, N - 1) << "],\"b2_wgts\":[";
 
@@ -231,32 +211,6 @@
         }
 
         Rcout << progenitor_mat(ctr - 1, N - 1) << "]}";
-=======
-        
-        Rcout << probs_mat(ctr - 1, N - 1) << "],\"b2_wgts\":[";
-        
-        for(int i = 0; i < b2_mat.n_cols - 1; i++) {
-            Rcout << b2_mat(ctr - 1, i) << ",";
-        }
-        
-        Rcout << b2_mat(ctr - 1, N - 1) << "],\"districts\":[";
-
-        for(int i = 0; i < districts.n_cols; i++) { // iterate over rows
-            Rcout << "[";
-            for(int j = 0; j < districts.n_rows; j++) { // iterate over columns
-                Rcout << districts(j,i);
-                if (j < districts.n_rows - 1) {
-                    Rcout << ", ";
-                }
-            }
-            Rcout << "]";
-            if (i < districts.n_cols - 1) {
-                Rcout << ",";
-            }
-        }
-        Rcout << "]}";
-
->>>>>>> 7d3d2e01
     } // end for
     } catch (Rcpp::internal::InterruptedException e) {
         cli_progress_done(bar);
@@ -279,12 +233,6 @@
         }
     }
 
-<<<<<<< HEAD
-=======
-    // district_cube.slice(n_steps) = districts;
-    // district_cube.print("cubey boy");
-
->>>>>>> 7d3d2e01
     List out = List::create(
         _["plans"] = districts,
         _["lp"] = lp,
@@ -298,13 +246,8 @@
         _["unique_survive"] = n_unique,
         _["accept_rate"] = accept_rate,
         _["b1_probs_mat"] = probs_mat,
-<<<<<<< HEAD
         _["b2_wgts_mat"] = b2_mat,
         _["all_progenitors"] = progenitor_mat
-=======
-        _["b2_wgts_mat"] = b2_mat
-        // _["district_cube"] = district_cube  // This was taking up too much space in the output
->>>>>>> 7d3d2e01
     );
 
     return out;
