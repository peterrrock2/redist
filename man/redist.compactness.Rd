--- conflicted
+++ resolved
@@ -57,7 +57,7 @@
 supplied and needed. Default is NULL.}
 
 \item{draw}{A numeric to specify draw number. Defaults to 1 if only one map provided
-and the column number if multiple maps given. Can also take a factor input, which will become the 
+and the column number if multiple maps given. Can also take a factor input, which will become the
 draw column in the output if its length matches the number of entries in plans. If the `plans` input
 is a `redist_plans` object, it extracts the `draw` identifier.}
 
@@ -120,19 +120,11 @@
 values are more compact.
 
 The Convex Hull score is computed as \deqn{\frac{A(d)}{A(CVH)}} where A is the area
-<<<<<<< HEAD
 function, d is the district, and CVH is the convex hull of the district. All
 values are between 0 and 1, where larger values are more compact.
 
 The Reock score is computed as \deqn{\frac{A(d)}{A(MBC)}} where A is the area
 function, d is the district, and MBC is the minimum bounding circle of the
-=======
-function, d is the district, and CVH is the convex hull of the district. All 
-values are between 0 and 1, where where larger values are more compact.
-
-The Reock score is computed as \deqn{\frac{A(d)}{A(MBC)}} where A is the area
-function, d is the district, and MBC is the minimum bounding circle of the 
->>>>>>> f4ea7dfb
 district. All values are between 0 and 1, where larger values are more compact.
 
 The Boyce Clark Index is computed as \deqn{1 - \sum_{1}^{16}\{\frac{|\frac{r_i}{\sum_ir_i}*100-6.25 |\}}{200}}.
