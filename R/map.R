##############################################
## Author: Christopher T Kenny
## Institution: Harvard University
## Date Created: 2020/06/20
## Date Modified: 2020/06/20
## Purpose: R function to make map plot
##############################################

#' Creates a map with optional graph overlay
#'
#' @param shp  A SpatialPolygonsDataFrame or sf object. Required.
<<<<<<< HEAD
#' @param adj A zero-indexed adjacency list. Created with redist.adjacency
#' if not supplied. Default is NULL.
#' @param adjacency Deprecated, use adj. A zero-indexed adjacency list. Created with redist.adjacency
#' if not supplied. Default is NULL.
#' @param plan A numeric vector with one entry for each precinct in shp.
#' Used to color the districts. Default is \code{NULL}.  Optional.
#' @param district_membership Deprecated, use plan. A numeric vector with one row for each precinct in shp.
#' Used to color the districts. Default is \code{NULL}.  Optional.
=======
#' @param adj A zero-indexed adjacency list. Created with redist.adjacency 
#' if not supplied. Default is NULL. 
#' @param plan A numeric vector with one entry for each precinct in shp. 
#' Used to color the districts. Default is \code{NULL}.  Optional.
>>>>>>> 959dd738
#' @param centroids A logical indicating if centroids should be plotted. Default is \code{TRUE}.
#' @param edges A logical indicating if edges should connect adjacent centroids. Default is \code{TRUE}.
#' @param boundaries A logical indicating if precinct boundaries should be plotted.
#' @param drop A logical indicating if edges that cross districts should be dropped. Default is \code{FALSE}.
#' @param title A string title of plot. Defaults to empty string. Optional.
#' @param adjacency Deprecated, use adj. A zero-indexed adjacency list. Created with redist.adjacency 
#' if not supplied. Default is NULL. 
#' @param district_membership Deprecated, use plan. A numeric vector with one row for each precinct in shp. 
#' Used to color the districts. Default is \code{NULL}.  Optional.
#'
#' @return ggplot map
#'
#' @importFrom ggplot2 ggplot geom_sf theme_minimal theme labs aes theme_void
#' @importFrom dplyr filter .data
#' @importFrom sf st_centroid st_coordinates st_as_sf st_linestring st_sfc
#'
#' @examples
#' \dontrun{
#' library(redist)
#' data("fl25")
#' data("algdat.p10")
#' cds <- algdat.p10$cdmat[,100]
#' redist.map(shp = fl25, plan = cds)
#' }
#'
#' @concept plot
#' @export
<<<<<<< HEAD
redist.map <- function(shp = NULL, adj = NULL, adjacency, plan = NULL,
                       district_membership, centroids = TRUE, edges = TRUE,
                       boundaries = TRUE, drop = FALSE, title = "") {
    if (!missing(adjacency)) {
        .Deprecated(new = 'adj', old = 'adjacency')
        adj <- adjacency
    }
    if (!missing(district_membership)) {
        .Deprecated(new = 'plan', old = 'district_membership')
        plan <- district_membership
    }

    # Check inputs
    if (is.null(shp)) {
        stop('Please provide an argument to "shp".')
    }

    if ('SpatialPolygonsDataFrame' %in% class(shp)) {
        shp <- shp %>%  st_as_sf()
    } else if (!('sf' %in% class(shp))) {
        stop('Please provide "shp" as a SpatialPolygonsDataFrame or sf object.')
    }

    if (!is.null(plan)) {
        if (!any(class(plan) %in% c('numeric', 'integer', 'character'))) {
            stop('Please provide "plan" as a vector.')
        }
        if (nrow(shp) != length(plan)) {
            stop('Arguments "plan" and "shp" do not have same number of precincts.')
        }
    }

    if (!edges & drop) {
        warning('edges FALSE while drop TRUE, assumed edges should be TRUE.')
        edges <- TRUE
    }

    if (drop & is.null(plan)) {
        stop('drop is TRUE but no districts supplied')
    }

    # Extract Centers
    if (edges | centroids) {
        suppressWarnings(centers <- st_centroid(shp))
        st_crs(centers) <- st_crs(shp)
    }

    # Extract Edges
    if (edges) {
        if (!is.null(adj)) {
            nb <- lapply(adj, function(x) { x + 1L })
        } else{
            adj <- redist.adjacency(shp)
            nb <- lapply(adj, function(x) { x + 1L })
        }

        edgedf <- tibble(start = rep(1:length(nb), lengths(nb)),
                   finish = unlist(nb))
        edgedf <- edgedf %>%
            rowwise() %>%
            mutate(i = min(start, finish), j = max(start, finish)) %>%
            select(i, j)
        edgedf <- edgedf[!duplicated(edgedf), ]

        edgedf <- edgedf %>% rowwise() %>%
            mutate(geometry = st_sfc(st_linestring(matrix(
                c(as.numeric(centers$geometry[[i]]),
                  as.numeric(centers$geometry[[j]])),
                nrow = 2,
                byrow = TRUE
            ))))

        suppressWarnings(nb <- sf::st_as_sf(edgedf))
        st_crs(nb) <- st_crs(shp)
    }


    # Drop Edges that cross District Boundaries
    if (drop & !is.null(plan)) {
        nb <- nb %>%
            filter(plan[i] == plan[j])
    }

    # Create Plot
    if (!is.null(plan)) {
        plan <- as.factor(plan)

        if (!is.null(adj)) {
            plan = as.factor(color_graph(adj, as.integer(plan)))
        }

        plot <- ggplot(shp) +
            geom_sf(aes(fill = plan),
                    size = 0.3 * boundaries,
                    color = "#444444") +
            theme_minimal()     +
            labs(fill = 'District Membership', x = 'Longitude',
                y = 'Latitude', title = title) +
            theme(legend.position = "bottom")

        if (inherits(shp, "redist_map")) {
            PAL = c("#6D9537", "#364B7F", "#DCAD35", "#9A9BB9", "#2A4E45", "#7F4E28")
            plot = plot + ggplot2::guides(fill = FALSE) +
                ggplot2::scale_fill_manual(values = PAL)
        }
    } else {
        plot <- ggplot(shp) +
            geom_sf() +
            theme_minimal() +
            labs(x = 'Longitude', y = 'Latitude', title = title)
    }

    if (centroids) {
        plot <- plot + geom_sf(data = centers)
    }

    if (edges) {
        plot <- plot + geom_sf(data = nb)
    }

    # return plot
    return(plot)
=======
redist.map <- function(shp = NULL, adj = NULL,  plan = NULL, 
                        centroids = TRUE, 
                       edges = TRUE, drop = FALSE, title = "",
                       adjacency, district_membership){
  
  if(!missing(adjacency)){
    .Deprecated(new = 'adj', old = 'adjacency')
    adj <- adjacency
  }
  if(!missing(district_membership)){
    .Deprecated(new = 'plan', old = 'district_membership')
    plan <- district_membership
  }
  
  
  # Check inputs
  if(is.null(shp)){
    stop('Please provide an argument to "shp".')
  }

  if('SpatialPolygonsDataFrame' %in% class(shp)){
    shp <- shp %>%  st_as_sf()
  } else if(!('sf' %in% class(shp))){
    stop('Please provide "shp" as a SpatialPolygonsDataFrame or sf object.')
  }
  
  if(!is.null(plan)){
    if(!any(class(plan) %in% c('numeric', 'integer', 'character'))){
      stop('Please provide "plan" as a vector.')
    }
    if(nrow(shp) != length(plan)){
      stop('Arguments "plan" and "shp" do not have same number of precincts.')
    }
    
  }
  

  
  if(!edges & drop){
    warning('edges FALSE while drop TRUE, assumed edges should be TRUE.')
    edges <- TRUE
  }
  
  if(drop & is.null(plan)){
    stop('drop is TRUE but no districts supplied')
  }
  
  # Extract Centers
  if(edges | centroids){
    suppressWarnings(centers <- st_centroid(shp))
    st_crs(centers) <- st_crs(shp)
  }

  # Extract Edges
  if(edges){
    if(!is.null(adj)){
      nb <- lapply(adj, function(x){x+1L})
    } else{
      adj <- redist.adjacency(shp)
      nb <- lapply(adj, function(x){x+1L})
    }
    
    edgedf <- tibble(start = rep(1:length(nb), lengths(nb)), finish = unlist(nb))
    edgedf <- edgedf %>% rowwise() %>% mutate(i = min(start, finish), j = max(start, finish)) %>% select(i,j)
    edgedf <- edgedf[!duplicated(edgedf),]
    
    edgedf <- edgedf %>% rowwise() %>% 
      mutate(geometry = st_sfc(st_linestring(matrix(c(as.numeric(centers$geometry[[i]]), as.numeric(centers$geometry[[j]])), nrow = 2, byrow = TRUE ))))

    suppressWarnings(nb <- sf::st_as_sf(edgedf))
    st_crs(nb) <- st_crs(shp)
  }

  # Drop Edges that cross District Boundaries
  if(drop&!is.null(plan)){
    nb <- nb %>% 
      filter(plan[i] == plan[j])
  }

  # Create Plot
  if(!is.null(plan)){
    plan <- as.character(plan)
    plot <- shp %>% ggplot() +
      geom_sf(aes(fill = plan)) +
      theme_minimal()     +
      labs(fill = 'District Membership', x = 'Longitude', y = 'Latitude', title = title) +
      theme(legend.position = "bottom")
  } else {
    plot <- shp %>% ggplot() +
      geom_sf() +
      theme_minimal() +
      labs(x = 'Longitude', y = 'Latitude', title = title)
  }

  if(centroids){
    plot <- plot + 
      geom_sf(data = centers)
  }

  if(edges){
    plot <- plot +
      geom_sf(data = nb)
  }

  # return plot
  return(plot)
>>>>>>> 959dd738
}


#' Creates a Choropleth
#'
#' @details Creates a basic choropleth for a provided shp with value. Recommended to
#' normalize data to avoid absolute values, in most use cases.
#'
#' @param shp  A SpatialPolygonsDataFrame or sf object. Required.
#' @param fill A numeric/integer vector with values to color the plot with. Optional.
#' @param fill_label A string title of plot. Defaults to empty string. Optional.
#' @param title A string title of plot. Defaults to empty string. Optional.
#' @param grad Number of colors to make a gradient with. Accepts values of 1 or 2.
#' @param lwd Line width. Defaults to 0
#'
#' @return ggplot map
#'
#' @importFrom ggplot2 ggplot geom_sf theme_minimal theme labs aes scale_fill_gradient2
#' @importFrom ggplot2 theme_void scale_fill_gradient
#' @importFrom dplyr filter .data
#'
#' @examples
#' \dontrun{
#' data("fl25")
#' redist.choropleth(shp = fl25, fill = BlackPop/TotPop)
#' DVS <- fl25$obama/(fl25$mccain+fl25$obama)
#' redist.choropleth(shp = fl25, fill = DVS, limit_colors = c('red', 'blue'))
#' }
#'
#' @concept plot
#' @export
redist.choropleth <- function(shp, fill = NULL, fill_label = "", title = "",
                              grad = 1, lwd = 0) {

    # Check inputs
    if(missing(shp)) {
        stop('Please provide an argument to "shp".')
    }
    if('SpatialPolygonsDataFrame' %in% class(shp)) {
        shp <- shp %>%  st_as_sf()
    } else if(!('sf' %in% class(shp))) {
        stop('Please provide "shp" as a SpatialPolygonsDataFrame or sf object.')
    }

    fill <- rlang::eval_tidy(rlang::enquo(fill), shp)
    if (!is.null(fill) && !is.numeric(fill) && inherits(shp, "redist_map")) {
        fill = as.factor(color_graph(get_adj(shp), as.integer(as.factor(fill))))
    }

    plot <- ggplot(shp, aes(fill = fill)) +
        geom_sf(size = 0, color = NA) +
        theme_void() +
        labs(fill = fill_label, x = 'Longitude', y = 'Latitude', title = title) +
        theme(legend.position = "bottom")

    if (!is.null(fill)) {
        if (is.numeric(fill)) {
            if (min(fill, na.rm=T) >= 0 & max(fill, na.rm=T) <= 1) {
                plot <- plot + lims(fill=c(0, 1))
            }
        } else {
            PAL = c("#6D9537", "#364B7F", "#DCAD35", "#9A9BB9", "#2A4E45", "#7F4E28")
            plot <- plot + ggplot2::scale_fill_manual(values=PAL) +
               ggplot2::guides(fill=FALSE)
        }
    }

    return(plot)
}

globalVariables(c('start', 'finish'))<|MERGE_RESOLUTION|>--- conflicted
+++ resolved
@@ -9,29 +9,18 @@
 #' Creates a map with optional graph overlay
 #'
 #' @param shp  A SpatialPolygonsDataFrame or sf object. Required.
-<<<<<<< HEAD
 #' @param adj A zero-indexed adjacency list. Created with redist.adjacency
-#' if not supplied. Default is NULL.
-#' @param adjacency Deprecated, use adj. A zero-indexed adjacency list. Created with redist.adjacency
 #' if not supplied. Default is NULL.
 #' @param plan A numeric vector with one entry for each precinct in shp.
 #' Used to color the districts. Default is \code{NULL}.  Optional.
-#' @param district_membership Deprecated, use plan. A numeric vector with one row for each precinct in shp.
-#' Used to color the districts. Default is \code{NULL}.  Optional.
-=======
-#' @param adj A zero-indexed adjacency list. Created with redist.adjacency 
-#' if not supplied. Default is NULL. 
-#' @param plan A numeric vector with one entry for each precinct in shp. 
-#' Used to color the districts. Default is \code{NULL}.  Optional.
->>>>>>> 959dd738
 #' @param centroids A logical indicating if centroids should be plotted. Default is \code{TRUE}.
 #' @param edges A logical indicating if edges should connect adjacent centroids. Default is \code{TRUE}.
 #' @param boundaries A logical indicating if precinct boundaries should be plotted.
 #' @param drop A logical indicating if edges that cross districts should be dropped. Default is \code{FALSE}.
 #' @param title A string title of plot. Defaults to empty string. Optional.
-#' @param adjacency Deprecated, use adj. A zero-indexed adjacency list. Created with redist.adjacency 
-#' if not supplied. Default is NULL. 
-#' @param district_membership Deprecated, use plan. A numeric vector with one row for each precinct in shp. 
+#' @param adjacency Deprecated, use adj. A zero-indexed adjacency list. Created with redist.adjacency
+#' if not supplied. Default is NULL.
+#' @param district_membership Deprecated, use plan. A numeric vector with one row for each precinct in shp.
 #' Used to color the districts. Default is \code{NULL}.  Optional.
 #'
 #' @return ggplot map
@@ -51,10 +40,9 @@
 #'
 #' @concept plot
 #' @export
-<<<<<<< HEAD
-redist.map <- function(shp = NULL, adj = NULL, adjacency, plan = NULL,
-                       district_membership, centroids = TRUE, edges = TRUE,
-                       boundaries = TRUE, drop = FALSE, title = "") {
+redist.map <- function(shp = NULL, adj = NULL,  plan = NULL, centroids = TRUE,
+                       edges = TRUE, boundaries = TRUE,  drop = FALSE,
+                       title = "", adjacency, district_membership) {
     if (!missing(adjacency)) {
         .Deprecated(new = 'adj', old = 'adjacency')
         adj <- adjacency
@@ -174,114 +162,6 @@
 
     # return plot
     return(plot)
-=======
-redist.map <- function(shp = NULL, adj = NULL,  plan = NULL, 
-                        centroids = TRUE, 
-                       edges = TRUE, drop = FALSE, title = "",
-                       adjacency, district_membership){
-  
-  if(!missing(adjacency)){
-    .Deprecated(new = 'adj', old = 'adjacency')
-    adj <- adjacency
-  }
-  if(!missing(district_membership)){
-    .Deprecated(new = 'plan', old = 'district_membership')
-    plan <- district_membership
-  }
-  
-  
-  # Check inputs
-  if(is.null(shp)){
-    stop('Please provide an argument to "shp".')
-  }
-
-  if('SpatialPolygonsDataFrame' %in% class(shp)){
-    shp <- shp %>%  st_as_sf()
-  } else if(!('sf' %in% class(shp))){
-    stop('Please provide "shp" as a SpatialPolygonsDataFrame or sf object.')
-  }
-  
-  if(!is.null(plan)){
-    if(!any(class(plan) %in% c('numeric', 'integer', 'character'))){
-      stop('Please provide "plan" as a vector.')
-    }
-    if(nrow(shp) != length(plan)){
-      stop('Arguments "plan" and "shp" do not have same number of precincts.')
-    }
-    
-  }
-  
-
-  
-  if(!edges & drop){
-    warning('edges FALSE while drop TRUE, assumed edges should be TRUE.')
-    edges <- TRUE
-  }
-  
-  if(drop & is.null(plan)){
-    stop('drop is TRUE but no districts supplied')
-  }
-  
-  # Extract Centers
-  if(edges | centroids){
-    suppressWarnings(centers <- st_centroid(shp))
-    st_crs(centers) <- st_crs(shp)
-  }
-
-  # Extract Edges
-  if(edges){
-    if(!is.null(adj)){
-      nb <- lapply(adj, function(x){x+1L})
-    } else{
-      adj <- redist.adjacency(shp)
-      nb <- lapply(adj, function(x){x+1L})
-    }
-    
-    edgedf <- tibble(start = rep(1:length(nb), lengths(nb)), finish = unlist(nb))
-    edgedf <- edgedf %>% rowwise() %>% mutate(i = min(start, finish), j = max(start, finish)) %>% select(i,j)
-    edgedf <- edgedf[!duplicated(edgedf),]
-    
-    edgedf <- edgedf %>% rowwise() %>% 
-      mutate(geometry = st_sfc(st_linestring(matrix(c(as.numeric(centers$geometry[[i]]), as.numeric(centers$geometry[[j]])), nrow = 2, byrow = TRUE ))))
-
-    suppressWarnings(nb <- sf::st_as_sf(edgedf))
-    st_crs(nb) <- st_crs(shp)
-  }
-
-  # Drop Edges that cross District Boundaries
-  if(drop&!is.null(plan)){
-    nb <- nb %>% 
-      filter(plan[i] == plan[j])
-  }
-
-  # Create Plot
-  if(!is.null(plan)){
-    plan <- as.character(plan)
-    plot <- shp %>% ggplot() +
-      geom_sf(aes(fill = plan)) +
-      theme_minimal()     +
-      labs(fill = 'District Membership', x = 'Longitude', y = 'Latitude', title = title) +
-      theme(legend.position = "bottom")
-  } else {
-    plot <- shp %>% ggplot() +
-      geom_sf() +
-      theme_minimal() +
-      labs(x = 'Longitude', y = 'Latitude', title = title)
-  }
-
-  if(centroids){
-    plot <- plot + 
-      geom_sf(data = centers)
-  }
-
-  if(edges){
-    plot <- plot +
-      geom_sf(data = nb)
-  }
-
-  # return plot
-  return(plot)
->>>>>>> 959dd738
 }
 
 
