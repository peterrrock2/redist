--- conflicted
+++ resolved
@@ -223,13 +223,8 @@
                       constraints$vra$tgt_vra_other, constraints$vra$pow_vra, proc$min_pop,
                       constraints$hinge$strength, constraints$hinge$tgts_min,
                       constraints$incumbency$strength, constraints$incumbency$incumbents,
-<<<<<<< HEAD
+                      constraints$multisplits$strength,
                       lp, adapt_k_thresh, seq_alpha, pop_temper, final_infl, verbosity);
-=======
-                      constraints$multisplits$strength,
-                      lp, adapt_k_thresh, seq_alpha, pop_temper, verbosity);
->>>>>>> 276d50bc
-
 
     lr = -lp + constraint_fn(plans)
     wgt = exp(lr - mean(lr))
