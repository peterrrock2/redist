##############################################
## Author: Christopher T Kenny
## Institution: Harvard University
## Date Created: 2020/01/20
## Date Modified: 2020/08/20
## Purpose: R function to compute compactness
##############################################


#' Calculate compactness measures for a set of plans
#'
#' \code{redist.compactness} is used to compute different compactness statistics for a
#' shapefile. It currently computes the Polsby-Popper, Schwartzberg score, Length-Width Ratio,
#' Convex Hull score, Reock score, Boyce Clark Index, Fryer Holden score, Edges Removed number,
#' and the log of the Spanning Trees.
#'
#' @param shp A SpatialPolygonsDataFrame or sf object. Required unless "EdgesRemoved"
#' and "logSpanningTree" with adjacency provided.
#' @param plans A numeric vector (if only one map) or matrix with one row
#' for each precinct and one column for each map. Required.
#' @param measure A vector with a string for each measure desired. "PolsbyPopper",
#' "Schwartzberg", "LengthWidth", "ConvexHull", "Reock", "BoyceClark", "FryerHolden",
#' "EdgesRemoved", "FracKept", and "logSpanningTree" are implemented. Defaults to "PolsbyPopper". Use "all" to
#' return all implemented measures.
#' @param total_pop A numeric vector with the population for every observation. Is
#' only necessary when "FryerHolden" is used for measure. Defaults to NULL.
#' @param adj A zero-indexed adjacency list. Only used for "PolsbyPopper",
#' EdgesRemoved" and "logSpanningTree". Created with \code{redist.adjacency} if not
#' supplied and needed. Default is NULL.
#' @param draw A numeric to specify draw number. Defaults to 1 if only one map provided
#' and the column number if multiple maps given. Can also take a factor input, which will become the 
#' draw column in the output if its length matches the number of entries in plans. If the `plans` input
#' is a `redist_plans` object, it extracts the `draw` identifier.
#' @param ncores Number of cores to use for parallel computing. Default is 1.
#' @param counties A numeric vector from 1:ncounties corresponding to counties. Required for "logSpanningTree".
#' @param planarize a number, indicating the CRS to project the shapefile to if
#'   it is latitude-longitude based. Set to FALSE to avoid planarizing.
#' @param ppRcpp Boolean, whether to run Polsby Popper and Schwartzberg using Rcpp.
#' It has a higher upfront cost, but quickly becomes faster.
#' Becomes TRUE if ncol(district_membership > 8) and not manually set.
#' @param perim_path it checks for an Rds, if no rds exists at the path,
#' it creates an rds with borders and saves it.
#' This can be created in advance with \code{redist.prep.polsbypopper}.
#' @param perim_df A dataframe output from \code{redist.prep.polsbypopper}
#' @param district_membership Deprecated. Use plans. A numeric vector (if only one map) or matrix with one row
#' for each precinct and one column for each map. Required.
#' @param population Deprecated. Use total_pop. A numeric vector with the population for every observation. Is
#' only necessary when "FryerHolden" is used for measure. Defaults to NULL.
#' @param adjacency Deprecated. Use adj. A zero-indexed adjacency list. Only used for "EdgesRemoved" and "logSpanningTree".
#' Created with \code{redist.adjacency} if not supplied and needed. Default is NULL.
#' @param nloop Deprecated, use draw. A numeric to specify loop number. Defaults to 1 if only one map provided
#' and the column number if multiple maps given.
#'
#' @details This function computes specified compactness scores for a map.  If
#' there is more than one shape specified for a single district, it combines
#' them, if necessary, and computes one score for each district.
#'
#'
#' Polsby-Popper is computed as \deqn{\frac{4*\pi*A(d)}{P(d)^2}} where A is the area
#' function, the district is d, and P is the perimeter function. All  values are between
#' 0 and 1, where larger values are more compact.
#'
#' Schwartzberg is computed as \deqn{\frac{P(d)}{2*\pi*\sqrt{\frac{A(d)}{\pi}}}}
#' where A is the area function, the district is d, and P is the perimeter function.
#' All  values are between 0 and 1, where larger values are more compact.
#'
#' The Length Width ratio is computed as \deqn{\frac{length}{width}} where length
<<<<<<< HEAD
#' is the shorter of the maximum x distance and the maximum y distance. Width is
#' the longer of the two values. All  values are between 0 and 1, where larger
#' values are more compact.
#'
#' The Convex Hull score is computed as \deqn{\frac{A(d)}{A(CVH)}} where A is the area
#' function, d is the district, and CVH is the convex hull of the district. All
#' values are between 0 and 1, where larger values are more compact.
#'
#' The Reock score is computed as \deqn{\frac{A(d)}{A(MBC)}} where A is the area
#' function, d is the district, and MBC is the minimum bounding circle of the
#' district. All values are between 0 and 1, where larger values are more compact.
#'
=======
#' is the shorter of the maximum x distance and the maximum y distance. Width is 
#' the longer of the two values.
#' 
#' The Convex Hull score is computed as \deqn{\frac{A(d)}{A(CVH)}} where A is the area
#' function, d is the district, and CVH is the convex hull of the district. All 
#' values are between 0 and 1, where where larger values are more compact.
#' 
#' The Reock score is computed as \deqn{\frac{A(d)}{A(MBC)}} where A is the area
#' function, d is the district, and MBC is the minimum bounding circle of the 
#' district. All values are between 0 and 1, where larger values are more compact.
#' 
>>>>>>> f4ea7dfb
#' The Boyce Clark Index is computed as \deqn{1 - \sum_{1}^{16}\{\frac{|\frac{r_i}{\sum_ir_i}*100-6.25 |\}}{200}}.
#' The \eqn{r_i} are the distances of the 16 radii computed from the geometric
#' centroid of the shape to the most outward point of the shape that intersects
#' the radii, if the centroid is contained within the shape.  If the centroid
#' lies outside of the shape, a point on the surface is used, which will naturally
#' incur a penalty to the score. All  values are between 0 and 1,
#' where larger values are more compact.
#'
#' The Fryer Holden score for each district is computed with \deqn{Pop\odot D(precinct)^2},
#' where \eqn{Pop} is the population product matrix.  Each element is the
#' product of the ith and jth precinct's populations.  D represents the distance,
#' where the matrix is the distance between each precinct.  To fully compute this
#' index, for any map, the sum of these values should be used as the numerator.
#' The denominator can be calculated from the full enumeration of districts as the
#' smallest calculated numerator. This produces very large numbers, where smaller
#' values are more compact.
#'
#' The log spanning tree measure is the logarithm of the product of the
#' number of spanning trees which can be drawn on each district.
#'
#' The edges removed measure is number of edges removed from the underlying adjacency graph.
#' A smaller number of edges removed is more compact.
#'
#' The fraction kept measure is the fraction of edges that were not removed from the
#'  underlying adjacency graph. This takes values 0 - 1, where 1 is more compact.
#'
#' @return A tibble with a column that specifies the district, a column for
#' each specified measure, and a column that specifies the map number.
#'
#' @references Boyce, R., & Clark, W. 1964. The Concept of Shape in Geography.
#' Geographical Review, 54(4), 561-572.
#'
#' Cox, E. 1927. A Method of Assigning Numerical and Percentage Values to the
#' Degree of Roundness of Sand Grains. Journal of Paleontology, 1(3), 179-183.
#'
#' Fryer R, Holden R. 2011. Measuring the Compactness of Political Districting Plans.
#' Journal of Law and Economics.
#'
#' Harris, Curtis C. 1964. “A scientific method of districting”.
#' Behavioral Science 3(9), 219–225.
#'
#' Maceachren, A. 1985. Compactness of Geographic Shape: Comparison and
#' Evaluation of Measures. Geografiska Annaler. Series B, Human Geography, 67(1),
#' 53-67.
#'
#' Polsby, Daniel D., and Robert D. Popper. 1991. “The Third Criterion:
#' Compactness as a procedural safeguard against partisan gerrymandering.”
#' Yale Law & Policy Review 9 (2): 301–353.
#'
#' Reock, E. 1961. A Note: Measuring Compactness as a Requirement of Legislative
#' Apportionment. Midwest Journal of Political Science, 5(1), 70-74.
#'
#' Schwartzberg, Joseph E. 1966. Reapportionment, Gerrymanders, and the Notion
#' of Compactness. Minnesota Law Review. 1701.
#'
#' @importFrom dplyr tibble %>%
#' @importFrom sf st_cast st_bbox st_centroid st_within st_point_on_surface st_coordinates
#' @importFrom sf st_linestring st_intersection st_area st_crs st_is_longlat st_length
#' @importFrom sf st_convex_hull st_crs<- st_geometry st_distance st_union st_touches st_is_valid
#' @importFrom sf st_is_longlat
#' @importFrom dplyr select all_of arrange bind_rows rename summarize
#' @importFrom stats dist
#'
#' @concept analyze
#' @examples
#' \dontrun{
#' data(fl25)
#' data(fl25_enum)
#'
#' plans_05 <- fl25_enum$plans[, fl25_enum$pop_dev <= 0.05]
#'
#' redist.compactness(shp = fl25, district_membership = plans_05[,1:3],
#' measure = c('PolsbyPopper', 'EdgesRemoved'))
#' }
#'
#' @export redist.compactness
redist.compactness <- function(shp = NULL,
                               plans,
                               measure = c("PolsbyPopper"),
                               total_pop = NULL, adj = NULL, draw = 1,
                               ncores = 1, counties = NULL, planarize = 3857,
                               ppRcpp, perim_path, perim_df,
                               district_membership, population, adjacency, nloop){

  if(!missing(district_membership)){
    plans <- district_membership
    .Deprecated(new = 'plans', old = 'district_membership')
  }
  if(!missing(population)){
    total_pop <- population
    .Deprecated(new = 'total_pop', old = 'population')
  }
  if(!missing(adjacency)){
    adj <- adjacency
    .Deprecated(new = 'adj', old = 'adjacency')
  }
  if(!missing(nloop)){
    draw <- nloop
    .Deprecated(new = 'draw', old = 'nloop')
  }

  # Check Inputs
  if (is.null(shp) & is.null(adj)) {
    stop('Please provide a shp or adj argument.')
  }

  if (!is.null(shp)) {
    if ('SpatialPolygonsDataFrame' %in% class(shp)) {
      shp <- shp %>% st_as_sf()
    } else if (!inherits(shp, 'sf')) {
      stop('Please provide "shp" as a SpatialPolygonsDataFrame or sf object.')
    }
  }
  
  if (inherits(shp, 'redist_map') & missing(adj)) {
    adj <- get_adj(shp)
  }
  
  if (any(class(plans) == 'redist')) {
    plans <- plans$plans
  }
  
  if (inherits(plans, 'redist_plans')) {
    draw <- plans$draw
    plans <- get_plans_matrix(plans)
  }
  
  if (!is.numeric(plans)) {
    stop('Please provide "plans" as a numeric vector or matrix.')
  }




  if (isTRUE(st_is_longlat(st_geometry(shp)))) {
    if (!is.null(st_crs(shp)) & !is.null(planarize) && !isFALSE(planarize)) {
      shp <- st_transform(shp, planarize)
    }
  }

  if("all" %in% measure){
    measure <-  c("PolsbyPopper", "Schwartzberg", "LengthWidth", "ConvexHull",
                  "Reock", "BoyceClark", "FryerHolden", "EdgesRemoved", 'FracKept',
                  "logSpanningTree")
  }

  match.arg(arg = measure, several.ok = TRUE,
            choices = c("PolsbyPopper", "Schwartzberg", "LengthWidth", "ConvexHull",
                        "Reock", "BoyceClark", "FryerHolden", "EdgesRemoved",
                        'FracKept', "logSpanningTree"))

  if('FryerHolden' %in% measure & is.null(total_pop)) {
    stop('Please provide a "total_pop" argument when FryerHolden is specified.')
  }

  if('FryerHolden' %in% measure){
    if(!any(class(total_pop) %in% c('numeric', 'integer'))) {
      stop('Please provide "total_pop" as a numeric or integer.')
    }}

  if(!is.numeric(draw) & !is.factor(draw)){
    stop('Please provide "draw" as a numeric.')
  }

  if(!is.numeric(ncores)){
    stop('Please provide "ncores" as a numeric.')
  }
  if(('logSpanningTree' %in% measure) & is.null(counties)){
    stop('Please provide "counties" as an argument.')
  }


  # Compute compactness scores
  dists <- sort(unique(c(plans)))
  nd <-  length(dists)

  if(!is.matrix(plans)){
    plans <- as.matrix(plans)
  }
  V = nrow(plans)

  if(missing(ppRcpp)){
    if(ncol(plans) > 8 || !missing(perim_path) || !missing(perim_df)){
      ppRcpp <- TRUE
    } else{
      ppRcpp <- FALSE
    }
  }

  nmap <- ncol(plans)
  if (!(is.factor(draw) && length(draw) == nd * nmap)) {
    if (nmap != 1) {
      draw <- rep(draw + (1:ncol(plans)) - 1, each = nd)
    } else {
      draw <- rep(draw, nd)
    }
  }

  nc <- min(ncores, ncol(plans))
  if (nc == 1){
    `%oper%` <- `%do%`
  } else {
    `%oper%` <- `%dopar%`
    cl <- makeCluster(nc, setup_strategy = 'sequential')
    registerDoParallel(cl)
    on.exit(stopCluster(cl))
  }

  # Initialize object
  comp <- tibble(district = rep(x = dists, nmap),
                 PolsbyPopper = rep(NA_real_, nd*nmap),
                 Schwartzberg = rep(NA_real_, nd*nmap),
                 LengthWidth = rep(NA_real_, nd*nmap),
                 ConvexHull = rep(NA_real_, nd*nmap),
                 Reock = rep(NA_real_,nd*nmap),
                 BoyceClark = rep(NA_real_, nd*nmap),
                 FryerHolden = rep(NA_real_, nd*nmap),
                 EdgesRemoved = rep(NA_real_, nd*nmap),
                 FracKept = rep(NA_real_, nd*nmap),
                 logSpanningTree = rep(NA_real_, nd*nmap),
                 draw = draw) %>%
    dplyr::select(all_of(c("district", measure)), all_of(measure), draw)



  splits <- split(x = plans, rep(1:nc, each = ceiling(nmap/nc)*V)[1:(nmap*V)]) %>%
      lapply(., FUN = function(x, r = V) matrix(data = x, nrow = r))
  if (ppRcpp && any(c("PolsbyPopper", "Schwartzberg") %in% measure)) {
    if(missing(perim_path) & missing(perim_df)) {
      perim_df <- redist.prep.polsbypopper(shp = shp, ncores = ncores)
    }

    areas = st_area(shp)

    if ('PolsbyPopper' %in% measure) {
      result <- foreach(map = 1:nc, .combine = 'cbind', .packages = c('sf')) %oper% {
          polsbypopper(from = perim_df$origin, to = perim_df$touching, area = areas,
                       perimeter = perim_df$edge, dm = splits[[map]], nd = nd)

      }
      comp[['PolsbyPopper']] <- c(result)
    }
    if ('Schwartzberg' %in% measure) {
      result <- foreach(map = 1:nc, .combine = 'cbind', .packages = c('sf')) %oper% {
          schwartzberg(from = perim_df$origin, to = perim_df$touching, area = areas,
                       perimeter = perim_df$edge, dm = splits[[map]], nd = nd)

      }
      comp[['Schwartzberg']] <- c(result)
    }
  }

  # Compute Specified Scores for provided districts
  non_rcpp = c("ConvexHull", "Reock", "BoyceClark") %in% measure
  slow_ver = c("Schwartzberg", 'PolsbyPopper') %in% measure
  if (any(non_rcpp) || (any(slow_ver) && !ppRcpp)) {

    nm <- sum(non_rcpp)

    if (any(slow_ver) & !ppRcpp) {
      nm <- nm + sum(slow_ver)
    }

    measures = c(c("ConvexHull", "Reock", "BoyceClark")[non_rcpp],
                 c("Schwartzberg", 'PolsbyPopper')[slow_ver])

    if ('Reock' %in% measure && !requireNamespace("lwgeom", quietly=TRUE))
      stop("Must install `lwgeom` to use 'Reock' measure.")
    results <- foreach(map = 1:nmap, .combine = 'rbind', .packages = c('sf', 'lwgeom')) %oper% {
      ret <- as.data.frame(matrix(nrow = nd, ncol = nm))
      colnames(ret) = measures
      for (i in 1:nd){
        united <- suppressMessages(st_union(shp[plans[, map] == dists[i],]))
        area <- st_area(united)

        if(is.null(st_crs(united$EPSG)) || is.na(st_is_longlat(united))){
          perim <- sum(st_length(st_cast(st_cast(united, 'POLYGON'),'LINESTRING')))
        } else if (st_is_longlat(united)){
          perim <- sum(st_length(united))
        } else {
          perim <- sum(st_perimeter(united))
        }

        if('PolsbyPopper' %in% measure & !ppRcpp){
          ret$PolsbyPopper[i] <- 4*pi*(area)/(perim)^2
        }

        if('Schwartzberg' %in% measure & !ppRcpp){
          ret$Schwartzberg[i] <- (perim/(2*pi*sqrt(area/pi)))
        }

        if('ConvexHull' %in% measure){
          cvh <- st_area(st_convex_hull(united))
          ret$ConvexHull[i] <- area/cvh
        }

        if('Reock' %in% measure){
          mbc <- st_area(lwgeom::st_minimum_bounding_circle(united))
          ret$Reock[i] <- area/mbc
        }

        if('BoyceClark' %in% measure){
          suppressWarnings(center <- st_centroid(united))
          suppressMessages(suppressWarnings(if(!st_within(united,center,sparse=F)[[1]]){
            suppressWarnings(center <- st_point_on_surface(united))
          }))
          center <- st_coordinates(center)
          bbox <- st_bbox(united)
          max_dist <- sqrt((bbox$ymax-bbox$ymin)^2+(bbox$xmax-bbox$xmin)^2)
          st_crs(united) <- NA

          x_list <- center[1] + max_dist*cos(seq(0,15)*pi/8)
          y_list <- center[2] + max_dist*sin(seq(0,15)*pi/8)
          radials <- rep(NA_real_, 16)
          for(angle in 1:16){
            line <- data.frame(x = c(x_list[angle],center[1]), y = c(y_list[angle], center[2])) %>%
              st_as_sf(coords = c('x','y'))  %>% st_coordinates() %>% st_linestring()
            radials[angle] <- max(0, dist(st_intersection(line, united)))
          }
          ret$BoyceClark[i] <- 1 - (sum(abs(radials/sum(radials)*100-6.25))/200)
        }
      }
      return(ret)
    }

    for (m in measures)
        comp[[m]] = results[[m]]
  }

  if('FryerHolden' %in% measure){
    suppressWarnings(centroids <- st_geometry(st_centroid(shp)))
    dist_sqr <- st_distance(centroids, centroids)^2
    pop <- total_pop*t(matrix(rep(total_pop,nrow(shp)),nrow(shp)))
    fh <- pop*dist_sqr
    comp['FryerHolden'] <- rep(unlist(lapply(1:ncol(plans), function(x){
      sum <- sum(unlist(
        lapply(1:nd, function(i){
          ind <- plans[,x] == i
          return(sum(fh[ind,ind]))
        })
      ))
      return(sum)
    })), each = nd)

  }

  if ('LengthWidth' %in% measure) {
      bboxes = as.data.frame(do.call(rbind, lapply(st_geometry(shp), st_bbox)))
      result <- foreach(map = 1:nmap, .combine = 'cbind', .packages = c('sf')) %oper% {
          out = numeric(nd)
          for (i in 1:nd) {
              idx = plans[, map] == dists[i]
              xdiff = max(bboxes$xmax[idx]) - min(bboxes$xmin[idx])
              ydiff = max(bboxes$ymax[idx]) - min(bboxes$ymin[idx])
              out[i] <- if (xdiff < ydiff) xdiff/ydiff else ydiff/xdiff
          }
          out
      }
      comp[['LengthWidth']] <- c(result)
  }


  if(any(measure %in% c('EdgesRemoved', 'logSpanningTree', 'FracKept')) & is.null(adj)){
    adj <- redist.adjacency(shp)
  }

  if('logSpanningTree' %in% measure){
    comp[['logSpanningTree']] <- rep(log_st_map(g = adj,
                                                districts = plans,
                                                counties = counties,
                                                n_distr = nd), each = nd)
  }

  if('EdgesRemoved' %in% measure){
    comp[['EdgesRemoved']] <- rep(n_removed(g = adj,
                                            districts = plans,
                                            n_distr = nd), each = nd)
  }

  if('FracKept' %in% measure){
    comp[['FracKept']] <- 1 -  rep(n_removed(g = adj,
                                             districts = plans,
                                             n_distr = nd), each = nd)/
      (length(unlist(adj))/2)
  }

  # Return results
  return(comp)
}



#' Prep Polsby Popper Perimeter Dataframe
#'
#' @param shp A SpatialPolygonsDataFrame or sf object. Required unless "EdgesRemoved"
#' and "logSpanningTree" with adjacency provided.
#' @param planarize a number, indicating the CRS to project the shapefile to if
#'   it is latitude-longitude based. Set to FALSE to avoid planarizing.
#' @param perim_path A path to save an Rds
#' @param ncores the number of cores to parallelize over
#'
#' @return A perimeter dataframe
#' @export
#'
#' @importFrom sf st_buffer st_is_valid st_geometry<- st_touches st_transform
#' @examples \dontrun{
#' data(fl25)
#' perim_df <- redist.prep.polsbypopper(shp = fl25)
#' }
redist.prep.polsbypopper <- function(shp, planarize = 3857, perim_path, ncores = 1){

  if(missing(shp)){
    stop('Please provide an argument to shp.')
  }

  if (isTRUE(st_is_longlat(st_geometry(shp)))) {
    if(!is.null(st_crs(shp)) & !is.null(planarize) && !isFALSE(planarize)){
      shp <- st_transform(shp, planarize)
    }
  }

  suppressMessages(alist <- st_relate(shp, pattern = "F***T****"))


  #alist <- lapply(adj, function(x){x+1L})
  invalid <- which(!st_is_valid(shp))
  st_geometry(shp[invalid,]) <- st_geometry(st_buffer(shp[invalid,],0))
  suppressWarnings(perims <- st_perimeter(shp))

  if (ncores == 1){
    `%oper%` <- `%do%`
  } else {
    `%oper%` <- `%dopar%`
    cl <- makeCluster(ncores, setup_strategy = 'sequential')
    registerDoParallel(cl)
    on.exit(stopCluster(cl))
  }

  perim_adj_df <- foreach(from = 1:length(alist), .combine = 'rbind', .packages = 'sf') %oper% {
                            suppressWarnings(lines <- st_intersection(shp[from,], shp[alist[[from]],]))
                            l_lines <- st_length(lines)
                            if(length(alist[[from]] > 0)){
                              data.frame(origin = from,
                                         touching = alist[[from]],
                                         edge = as.vector(l_lines))
                            } else {
                              data.frame(origin = from, touching = NA, edge = -1)
                            }

                          }

  perim_adj_island <- perim_adj_df %>% filter(edge == -1) %>% mutate(edge = 0)
  perim_adj_df <- perim_adj_df %>% filter(edge > 0) %>%
    rbind(perim_adj_island)



  adj_boundary_lengths <- perim_adj_df %>%
    group_by(origin) %>%
    summarize(perim_adj = sum(edge)) %>%
    mutate(perim_full = as.numeric(perims),
           perim_boundary = perim_full - perim_adj,
           X1 = -1) %>%
    filter(perim_boundary > .001) %>%
    dplyr::select(X1, origin, perim_boundary) %>%
    rename(origin = X1, touching = origin, edge = perim_boundary)

  perim_df <- bind_rows(perim_adj_df, adj_boundary_lengths) %>%
    arrange(origin, touching) %>% filter(!is.na(touching))# %>% filter(touching > origin)

  if(!missing(perim_path)){
    try(expr = { saveRDS(object = perim_df, file = perim_path) }, silent = TRUE)
  }

  return(perim_df)
}

# wrapper function
st_perimeter = function(x)  st_length(st_cast(x, "MULTILINESTRING"))


utils::globalVariables(c("i", "j", "edge", "origin", "perim_full", "perim_adj",
                         "perim_boundary", "X1", ".", "touching", 'from'))<|MERGE_RESOLUTION|>--- conflicted
+++ resolved
@@ -28,7 +28,7 @@
 #' EdgesRemoved" and "logSpanningTree". Created with \code{redist.adjacency} if not
 #' supplied and needed. Default is NULL.
 #' @param draw A numeric to specify draw number. Defaults to 1 if only one map provided
-#' and the column number if multiple maps given. Can also take a factor input, which will become the 
+#' and the column number if multiple maps given. Can also take a factor input, which will become the
 #' draw column in the output if its length matches the number of entries in plans. If the `plans` input
 #' is a `redist_plans` object, it extracts the `draw` identifier.
 #' @param ncores Number of cores to use for parallel computing. Default is 1.
@@ -65,7 +65,6 @@
 #' All  values are between 0 and 1, where larger values are more compact.
 #'
 #' The Length Width ratio is computed as \deqn{\frac{length}{width}} where length
-<<<<<<< HEAD
 #' is the shorter of the maximum x distance and the maximum y distance. Width is
 #' the longer of the two values. All  values are between 0 and 1, where larger
 #' values are more compact.
@@ -78,19 +77,6 @@
 #' function, d is the district, and MBC is the minimum bounding circle of the
 #' district. All values are between 0 and 1, where larger values are more compact.
 #'
-=======
-#' is the shorter of the maximum x distance and the maximum y distance. Width is 
-#' the longer of the two values.
-#' 
-#' The Convex Hull score is computed as \deqn{\frac{A(d)}{A(CVH)}} where A is the area
-#' function, d is the district, and CVH is the convex hull of the district. All 
-#' values are between 0 and 1, where where larger values are more compact.
-#' 
-#' The Reock score is computed as \deqn{\frac{A(d)}{A(MBC)}} where A is the area
-#' function, d is the district, and MBC is the minimum bounding circle of the 
-#' district. All values are between 0 and 1, where larger values are more compact.
-#' 
->>>>>>> f4ea7dfb
 #' The Boyce Clark Index is computed as \deqn{1 - \sum_{1}^{16}\{\frac{|\frac{r_i}{\sum_ir_i}*100-6.25 |\}}{200}}.
 #' The \eqn{r_i} are the distances of the 16 radii computed from the geometric
 #' centroid of the shape to the most outward point of the shape that intersects
@@ -204,20 +190,20 @@
       stop('Please provide "shp" as a SpatialPolygonsDataFrame or sf object.')
     }
   }
-  
+
   if (inherits(shp, 'redist_map') & missing(adj)) {
     adj <- get_adj(shp)
   }
-  
+
   if (any(class(plans) == 'redist')) {
     plans <- plans$plans
   }
-  
+
   if (inherits(plans, 'redist_plans')) {
     draw <- plans$draw
     plans <- get_plans_matrix(plans)
   }
-  
+
   if (!is.numeric(plans)) {
     stop('Please provide "plans" as a numeric vector or matrix.')
   }
