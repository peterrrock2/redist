--- conflicted
+++ resolved
@@ -30,12 +30,7 @@
 #' @param population  Deprecated, use total_pop. numeric vector of length N, where N is the number of precincts.
 #' Each element lists the population total of the corresponding precinct, and is
 #' used to enforce population constraints.
-<<<<<<< HEAD
-#' @param shp An sf dataframe to compute area and centroids with.
 #' @param area Deprecated, use shp. numeric vector of length N, where N is the number of precincts. Each
-=======
-#' @param area Deprecated, use shp. numeric vector of length N, where N is the number of precincts. Each 
->>>>>>> 959dd738
 #' element is the area of the corresponding precinct.
 #' @param x_center Deprecated, use shp. numeric vector of length N, where N is the number of precincts.
 #' Each element is the x coordinate of the geographic centroid of the corresponding
@@ -75,27 +70,10 @@
 #' }
 #' @concept simulate
 #' @export
-<<<<<<< HEAD
-redist.crsg <- function(adj, adj.list, total_pop, population, shp, area,
-                        x_center, y_center, ndists, pop_tol, thresh,
-                        verbose = TRUE, maxiter = 5000){
+redist.crsg <- function(adj, total_pop, shp,  ndists, pop_tol, verbose = TRUE,
+                        maxiter = 5000, adj.list, population, area, x_center,
+                        y_center, thresh){
 
-=======
-redist.crsg <- function(adj,
-                        total_pop,
-                       shp, 
-                       ndists,
-                       pop_tol,
-                       verbose = TRUE,
-                       maxiter = 5000,
-                       adj.list,
-                       population,
-                       area,
-                       x_center,
-                       y_center,
-                       thresh){
-  
->>>>>>> 959dd738
   if(!missing(adj.list)){
     .Deprecated('adj',  old = 'adj.list')
       adj <- adj.list
