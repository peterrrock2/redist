#' Compute Distance between Partitions
#'
#'
#' @param plans A matrix with one row for each precinct and one
#' column for each map. Required.
#' @param measure String vector indicating which distances to compute. Implemented
#' currently are "Hamming", "Manhattan", "Euclidean", and "variation of information",
#' Use "all" to return all implemented measures.  Not case sensitive, and
#' any unique substring is enough, e.g. "ham" for Hamming, or "info" for
#' variation of information.
#' @param ncores Number of cores to use for parallel computing. Default is 1.
#' @param total_pop The vector of precinct populations. Used only if computing
#'   variation of information. If not provided, equal population of precincts
#'   will be assumed, i.e. the VI will be computed with respect to the precincts
#'   themselves, and not the population.
#' @param district_membership Depreacted, use plans. A matrix with one row for each precinct and one
#' column for each map. Required.
#' @param pop The vector of precinct populations. Used only if computing
#'   variation of information. If not provided, equal population of precincts
#'   will be assumed, i.e. the VI will be computed with respect to the precincts
#'   themselves, and not the population.
#'
#' @details
#' Hamming distance measures the number of different precinct assignments
#' between plans. Manhattan and Euclidean distances are the 1- and 2-norms for
#' the assignment vectors.  All three of the Hamming, Manhattan, and Euclidean
#' distances implemented here are not invariant to permutations of the district
#' labels; permuting will cause large changes in measured distance, and maps
#' which are identical up to a permutation may be computed to be maximally
#' distant.
#'
#' Variation of Information is a metric on population partitions (i.e.,
#' districtings) which is invariant to permutations of the district labels, and
#' arises out of information theory. It is calculated as \deqn{
#'     VI(\xi, \xi') = -\sum_{i=1}^n\sum_{j=1}^n pop(\xi_i \cap \xi'_j)/P
#'     (2log(pop(\xi_i \cap \xi'_j)) - log(pop(\xi_i)) - log(pop(\xi'_j)))
#' } where \eqn{\xi,\xi'} are the partitions, \eqn{\xi_i,\xi_j} the individual
#' districts, \eqn{pop(\cdot)} is the population, and \eqn{P} the total
#' population of the state. VI is also expressible as the difference between
#' the joint entropy and the mutual information (see references).
#'
#' @return a named list of distance matrices, one for each distance measure selected.
#'
#' @references
#' Cover, T. M. and Thomas, J. A. (2006). \emph{Elements of information theory.} John Wiley & Sons, 2 edition.
#'
#' @examples \dontrun{
#' data("algdat.p10")
#' distances <- redist.distances(district_membership = algdat.p10$cdmat)
#' distances$Hamming[1:5,1:5]
#' }
#' @concept analyze
#' @export
<<<<<<< HEAD
redist.distances <- function(plans, district_membership, measure = "Hamming",
                             ncores = 1, total_pop = NULL, pop) {


=======
redist.distances <- function(plans, measure = "Hamming",
                             ncores = 1, total_pop = NULL, 
                             district_membership, pop) {
    
    
>>>>>>> 959dd738
    if(!missing(pop)){
        total_pop <- pop
        .Deprecated(new = 'total_pop', old = 'pop')
    }
    if(!missing(district_membership)){
        plans <- district_membership
        .Deprecated('plans')
    }


    supported = c("all", "Hamming", "Manhattan", "Euclidean", "variation of information")
    # fuzzy matching
    measure = supported[agrep(measure, supported, max.distance=0, ignore.case=T)]
    #check inputs
    if (measure == "all") {
        measure <- supported[-1] # all but 'all'
    }

    # init vars
    distances <- list()
    name <- c()
    done <- 0

    # parallel setup
    nc <- min(ncores, ncol(plans))
    if (nc == 1) {
        `%oper%` <- `%do%`
    } else {
        `%oper%` <- `%dopar%`
        cl <- makeCluster(nc, setup_strategy = 'sequential')
        registerDoParallel(cl)
        on.exit(stopCluster(cl))
    }

    # Compute Hamming Distance Metric
    if ("Hamming" %in% measure) {
        ham <- foreach(map = 1:ncol(plans), .combine = "cbind") %oper% {
            hamming(v = plans[,map], m = plans)
        }
        colnames(ham) <- NULL

        done = done + 1
        distances[[done]] <- ham
        names(distances)[done] <- "Hamming"
    }


    # Compute Manhattan Distance Metric
    if ("Manhattan" %in% measure) {
        man <- foreach(map = 1:ncol(plans), .combine = "cbind") %oper% {
            minkowski(v = plans[,map], m = plans, p = 1)
        }
        colnames(man) <- NULL

        done = done + 1
        distances[[done]] <- man
        names(distances)[done] <- "Manhattan"
    }

    # Compute Euclidean Distance Metric
    if ("Euclidean" %in% measure) {
        euc <- foreach(map = 1:ncol(plans), .combine = "cbind") %oper% {
            minkowski(v = plans[,map], m = plans, p = 2)
        }
        colnames(euc) <- NULL

        done = done + 1
        distances[[done]] <- euc
        names(distances)[done] <- "Euclidean"
    }

    if ("variation of information" %in% measure) {
        if (is.null(total_pop)) {
            warning("Population not provided, using default of equal population.")
            total_pop = rep(1, nrow(plans))
        }
        if (length(total_pop) != nrow(plans))
            stop("Mismatch: length of population vector does not match the number of precincts.")

        # 1-index in preparation
        if (min(plans) == 0)
            plans = plans + 1

        vi = foreach(map = 1:ncol(plans), .combine = "cbind") %oper% {
            var_info_mat(plans, map-1, total_pop) # 0-index
        }
        colnames(vi) <- NULL
        # copy over other half of matrix; we only computed upper triangle
        vi[lower.tri(vi)] = t(vi)[lower.tri(vi)]

        done = done + 1
        distances[[done]] <- vi
        names(distances)[done] <- "VI"
    }

    return(distances)
}

utils::globalVariables(names = "map")<|MERGE_RESOLUTION|>--- conflicted
+++ resolved
@@ -51,18 +51,11 @@
 #' }
 #' @concept analyze
 #' @export
-<<<<<<< HEAD
-redist.distances <- function(plans, district_membership, measure = "Hamming",
-                             ncores = 1, total_pop = NULL, pop) {
+redist.distances <- function(plans, measure = "Hamming",
+                             ncores = 1, total_pop = NULL,
+                             district_membership, pop) {
 
 
-=======
-redist.distances <- function(plans, measure = "Hamming",
-                             ncores = 1, total_pop = NULL, 
-                             district_membership, pop) {
-    
-    
->>>>>>> 959dd738
     if(!missing(pop)){
         total_pop <- pop
         .Deprecated(new = 'total_pop', old = 'pop')
