--- conflicted
+++ resolved
@@ -7,18 +7,11 @@
 #'
 #' @param adj zero indexed adjacency list.
 #' @param plan An integer vector or matrix column of district assignments.
-<<<<<<< HEAD
-#' @param district_membership Deprecated, use plan. An integer vector or matrix column of district assignments.
 #' @param within Number of steps to check for. Defaults to 1.
 #' @param focus Optional. Integer. A single district to focus on.
 #' @param simplify Optional. Logical. Whether to return extra information or just grouping ID.
-=======
-#' @param k Number of steps to check for. Defaults to 1.
-#' @param focus Optional. Integer. A single district to focus on.
-#' @param simplify Optional. Logical. Whether to return extra information or just grouping ID. 
 #' @param adjacency Deprecated, use adj. A zero indexed adjacency list.
 #' @param district_membership Deprecated, use plan. An integer vector or matrix column of district assignments.
->>>>>>> 959dd738
 #'
 #' @return integer vector if simplify is false. Otherwise returns a tibble with the grouping
 #' variable and additional information.
